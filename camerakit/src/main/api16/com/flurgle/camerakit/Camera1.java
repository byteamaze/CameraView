--- conflicted
+++ resolved
@@ -6,11 +6,8 @@
 import android.media.CamcorderProfile;
 import android.media.MediaRecorder;
 import android.os.Handler;
-<<<<<<< HEAD
 import android.util.Log;
-=======
 import android.support.annotation.Nullable;
->>>>>>> 0affe235
 import android.view.MotionEvent;
 import android.view.SurfaceHolder;
 import android.view.View;
@@ -217,8 +214,6 @@
     void captureImage() {
         switch (mMethod) {
             case METHOD_STANDARD:
-<<<<<<< HEAD
-
                 // Null check required for camera here as is briefly null when View is detached
                 if (!capturingImage && mCamera != null) {
 
@@ -227,10 +222,8 @@
 
                     mCamera.takePicture(null, null, null,
                         new Camera.PictureCallback() {
-
                             @Override
                             public void onPictureTaken(byte[] data, Camera camera) {
-
                                 mCameraListener.onPictureTaken(data);
 
                                 // Reset capturing state to allow photos to be taken
@@ -243,17 +236,6 @@
                 else {
                     Log.w(TAG, "Unable, waiting for picture to be taken");
                 }
-=======
-                mCamera.takePicture(null, null, null, new Camera.PictureCallback() {
-                    @Override
-                    public void onPictureTaken(byte[] data, Camera camera) {
-                        mCameraListener.onPictureTaken(data);
-                        if (mCamera != null) {
-                            mCamera.startPreview();
-                        }
-                    }
-                });
->>>>>>> 0affe235
                 break;
 
             case METHOD_STILL:
